--- conflicted
+++ resolved
@@ -393,13 +393,9 @@
 
 ```{code-cell} ipython3
 # number of workers to use in the parallel processing pool
-<<<<<<< HEAD
 # this should equal the total number of archives called
 n_workers = 7
-=======
-# this should equal the total number of archives called in the `pool` context below.
-n_workers = 6
->>>>>>> 0c849fdf
+
 
 # keyword arguments for the archive calls
 heasarc_kwargs = dict(catalog_error_radii={"FERMIGTRIG": "1.0", "SAXGRBMGRB": "3.0"})
@@ -424,10 +420,6 @@
 
     # start the processes that call the archives
     pool.apply_async(heasarc_get_lightcurves, args=(sample_table,), kwds=heasarc_kwargs, callback=callback)
-<<<<<<< HEAD
-    #pool.apply_async(ztf_get_lightcurves, args=(sample_table,), kwds=ztf_kwargs, callback=callback)
-=======
->>>>>>> 0c849fdf
     pool.apply_async(wise_get_lightcurves, args=(sample_table,), kwds=wise_kwargs, callback=callback)
     pool.apply_async(tess_kepler_get_lightcurves, args=(sample_table,), kwds=tess_kepler_kwargs, callback=callback)
     pool.apply_async(hcv_get_lightcurves, args=(sample_table,), kwds=hcv_kwargs, callback=callback)
